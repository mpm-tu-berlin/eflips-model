import uuid
import warnings
from datetime import datetime, timedelta
from enum import auto, Enum as PyEnum
from itertools import product
from typing import Any, Dict, List, TYPE_CHECKING, Union

import numpy as np
import pandas as pd
from sqlalchemy import (
    Uuid,
    BigInteger,
    Boolean,
    CheckConstraint,
    DateTime,
    Enum as SqlEnum,
    event,
    Float,
    ForeignKey,
    func,
    Integer,
    Text,
    UniqueConstraint,
    Index,
    JSON,
    PickleType,
    DDL,
)
from sqlalchemy.dialects import postgresql
from sqlalchemy.orm import (
    make_transient,
    Mapped,
    mapped_column,
    relationship,
    Session,
)

from eflips.model import Base, ConsistencyWarning, TimeStampWithTz
from eflips.model.depot import AssocAreaProcess

if TYPE_CHECKING:
    # This makes hybrid_property's have the same typing as normal property until stubs are improved.
    hybrid_property = property
else:
    from sqlalchemy.ext.hybrid import hybrid_property
if TYPE_CHECKING:
    from eflips.model import (
        Route,
        Line,
        Station,
        StopTime,
        Trip,
        AssocRouteStation,
        Block,
        Depot,
        Plan,
        Area,
        Process,
        AssocPlanProcess,
    )


class ScenarioType(PyEnum):
    SOURCE = auto()
    MUTATION = auto()
    SIMULATION = auto()


class Scenario(Base):
    __tablename__ = "Scenario"

    id: Mapped[int] = mapped_column(
        BigInteger().with_variant(Integer, "sqlite"), primary_key=True
    )
    """The unique identifier of the scenario. Auto-incremented."""

    parent_id: Mapped[int] = mapped_column(ForeignKey("Scenario.id"), nullable=True)
    """The unique identifier of the parent scenario. Foreign key to :attr:`Scenario.id`."""
    parent: Mapped["Scenario"] = relationship(
        "Scenario", back_populates="children", remote_side=[id]
    )
    """The parent scenario."""
    children: Mapped[List["Scenario"]] = relationship(
        "Scenario", back_populates="parent"
    )
    """A list of child scenarios."""

    scenario_type: Mapped[ScenarioType] = mapped_column(
        SqlEnum(ScenarioType, native_enum=False), nullable=True
    )
    """
    The type of Scenario. Used by django-simba.
    """

    name: Mapped[str] = mapped_column(Text)
    """A name for the scenario."""
    name_short: Mapped[str] = mapped_column(Text, nullable=True)
    """An optional short name for the scenario."""
    created: Mapped[datetime] = mapped_column(
        DateTime(timezone=True).with_variant(TimeStampWithTz, "sqlite"),
        server_default=func.now(),
    )
    """The time the scenario was created. Automatically set to the current time at creation."""
    finished: Mapped[datetime] = mapped_column(
        DateTime(timezone=True).with_variant(TimeStampWithTz, "sqlite"), nullable=True
    )
    """
    The time the simulation was finished. Automatically set to the current time at simulation end. Null if not yet 
    finished.
    """
    default_simba_options: str = '{"eta": false, "days": null, "mode": ["sim", "report"], "seed": 1, "config": null, "margin": 1, "logfile": "", "interval": 1, "loglevel": "INFO", "strategy": "distributed", "show_plots": false, "skip_plots": true, "cs_power_opps": 300, "gc_power_deps": 100000, "gc_power_opps": 100000, "input_schedule": null, "PRICE_THRESHOLD": -100, "rotation_filter": null, "signal_time_dif": 10, "cost_calculation": false, "desired_soc_deps": 1.0, "desired_soc_opps": 1.0, "optimizer_config": null, "output_directory": "data/sim_outputs", "include_price_csv": null, "min_charging_time": 0, "station_data_path": null, "ALLOW_NEGATIVE_SOC": true, "cs_power_deps_depb": 150, "cs_power_deps_oppb": 150, "vehicle_types_path": "data/examples/vehicle_types.json", "cost_parameters_file": null, "electrified_stations": null, "default_voltage_level": "MV", "propagate_mode_errors": false, "min_recharge_deps_depb": 1, "min_recharge_deps_oppb": 1, "preferred_charging_type": "depb", "default_buffer_time_opps": 0, "include_price_csv_option": [], "rotation_filter_variable": null, "check_rotation_consistency": false, "skip_inconsistent_rotations": false, "level_of_loading_over_day_path": null, "outside_temperature_over_day_path": null}'
    simba_options: Mapped[Dict[str, Any]] = mapped_column(
        JSON().with_variant(postgresql.JSONB(), "postgresql"),  # type: ignore
        nullable=False,
        server_default=default_simba_options,
    )
    """The options for the simBA simulation. Stored as a JSON object."""
    eflips_depot_options: Mapped[Dict[str, Any]] = mapped_column(
        JSON().with_variant(postgresql.JSONB(), "postgresql"), nullable=True  # type: ignore
    )
    """The options for the eflips-depot simulation. Stored as a JSON object."""
    task_id: Mapped[uuid.UUID] = mapped_column(
        Uuid,
        nullable=False,
        unique=True,
        default=uuid.uuid4,
    )
    """The task id of the simulation. Automatically set to a UUID when a scenario is submitted for simulation."""

    manager_id: Mapped[int] = mapped_column(Integer, nullable=True)
    """The unique identifier of the manager. Only used in the `django.simba` project."""

    tco_parameters: Mapped[Dict[str, Any]] = mapped_column(
        postgresql.JSONB, nullable=True
    )
    """The parameters for the total cost of ownership (TCO) calculation. Stored as a JSON object."""

    # Most of the other columns (all except the Assoc-Tables for many-to-many relationships) have the scenario_id
    # as a foreign key. They are mapped below.
    vehicle_types: Mapped[List["VehicleType"]] = relationship(
        "VehicleType", back_populates="scenario", cascade="all, delete"
    )
    """A list of vehicle types."""
    battery_types: Mapped[List["BatteryType"]] = relationship(
        "BatteryType", back_populates="scenario", cascade="all, delete"
    )
    """A list of battery types."""

    vehicles: Mapped[List["Vehicle"]] = relationship(
        "Vehicle", back_populates="scenario", cascade="all, delete"
    )
    """A list of vehicles."""

    vehicle_classes: Mapped[List["VehicleClass"]] = relationship(
        "VehicleClass", back_populates="scenario", cascade="all, delete"
    )
    lines: Mapped[List["Line"]] = relationship(
        "Line", back_populates="scenario", cascade="all, delete"
    )
    """A list of lines."""
    routes: Mapped[List["Route"]] = relationship(
        "Route", back_populates="scenario", cascade="all, delete"
    )
    """A list of routes."""
    stations: Mapped[List["Station"]] = relationship(
        "Station", back_populates="scenario", cascade="all, delete"
    )
    assoc_route_stations: Mapped[List["AssocRouteStation"]] = relationship(
        "AssocRouteStation", back_populates="scenario", cascade="all, delete"
    )
    """A list of stations."""
    stop_times: Mapped[List["StopTime"]] = relationship(
        "StopTime", back_populates="scenario", cascade="all, delete"
    )
    """A list of stop times."""
    trips: Mapped[List["Trip"]] = relationship(
        "Trip", back_populates="scenario", cascade="all, delete"
    )
    """A list of trips."""
    blocks: Mapped[List["Block"]] = relationship(
        "Block",
        back_populates="scenario",
        cascade="all, delete",
        enable_typechecks=False,
    )  # Typecheck is disabled because of the deprecated Rotation class. Re-enable it when Rotation is removed.

    @hybrid_property
    def rotations(self) -> List["Block"]:
        warnings.warn(
            "Task.rotation is deprecated. Use Task.block instead.",
            DeprecationWarning,
            stacklevel=2,
        )
        return self.blocks

    @rotations.setter
    def rotations(self, value: List["Block"]) -> None:
        warnings.warn(
            "Task.rotation is deprecated. Use Task.block instead.",
            DeprecationWarning,
            stacklevel=2,
        )
        self.blocks = value

    @rotations.expression
    def rotations(cls) -> List["Block"]:
        """
        This is a hybrid property that allows us to access the blocks as rotations.
        It is used to maintain compatibility with the old code that used rotations.
        """
        warnings.warn(
            "Task.rotation is deprecated. Use Task.block instead.",
            DeprecationWarning,
            stacklevel=2,
        )
        return cls.blocks

    """A list of events."""
    events: Mapped[List["Event"]] = relationship(
        "Event", back_populates="scenario", cascade="all, delete"
    )
    consumption_luts: Mapped[List["ConsumptionLut"]] = relationship(
        "ConsumptionLut", back_populates="scenario", cascade="all, delete"
    )
    temperatures: Mapped[List["Temperatures"]] = relationship(
        "Temperatures", back_populates="scenario", cascade="all, delete"
    )
    depots: Mapped[List["Depot"]] = relationship(
        "Depot", back_populates="scenario", cascade="all, delete"
    )
    """A list of depots."""

    plans: Mapped[List["Plan"]] = relationship(
        "Plan", back_populates="scenario", cascade="all, delete"
    )
    """A list of plans."""

    areas: Mapped[List["Area"]] = relationship(
        "Area", back_populates="scenario", cascade="all, delete"
    )
    """A list of areas."""

    processes: Mapped[List["Process"]] = relationship(
        "Process", back_populates="scenario", cascade="all, delete"
    )
    """A list of processes."""
    assoc_plan_processes: Mapped[List["AssocPlanProcess"]] = relationship(
        "AssocPlanProcess", back_populates="scenario", cascade="all, delete"
    )
    charging_point_types: Mapped[List["ChargingPointType"]] = relationship(
        "ChargingPointType", back_populates="scenario", cascade="all, delete"
    )
    """A list of charging point types."""

    @staticmethod
    def _copy_object(obj: Any, session: Session, scenario: "Scenario") -> None:
        """
        Internal helper function to copy an SQLAlchemy object and attach it to a new scenario.
        :param obj: An SQLAlchemy object. Must have an 'id' attribute and a 'scenario' attribute.
        :param session: an SQLAlchemy session.
        :return: The new object, attached to the new scenario.
        """
        make_transient(obj)
        obj.id = None
        obj.scenario = scenario
        session.add(obj)

    def clone(self, session: Session) -> "Scenario":
        """
        Creates a copy of the scenario, including all vehicle types and battery types.
        :param session: The database session.
        :return: The copy of the scenario.
        """
        scenario_copy = Scenario(
            name=self.name,
            name_short=self.name_short,
            simba_options=self.simba_options,
            eflips_depot_options=self.eflips_depot_options,
        )
        scenario_copy.parent = self
        session.add(scenario_copy)

        # For each type of relationship, we need to
        # Go through the entries on the "many" side of the relationship
        # Create a copy of the entry
        # Add it, flush it, note the new id in the id_map
        with session.no_autoflush:
            vehicle_type_id_map: Dict[int, VehicleType] = {}
            for vehicle_type in self.vehicle_types:
                original_id = vehicle_type.id
                self._copy_object(vehicle_type, session, scenario_copy)
                vehicle_type_id_map[original_id] = vehicle_type

            battery_type_id_map: Dict[int, BatteryType] = {}
            for battery_type in self.battery_types:
                original_id = battery_type.id
                self._copy_object(battery_type, session, scenario_copy)
                battery_type_id_map[original_id] = battery_type

            vehicle_id_map: Dict[int, Vehicle] = {}
            for vehicle in self.vehicles:
                original_id = vehicle.id
                self._copy_object(vehicle, session, scenario_copy)
                vehicle_id_map[original_id] = vehicle

            vehicle_class_id_map: Dict[int, VehicleClass] = {}
            for vehicle_class in self.vehicle_classes:
                original_id = vehicle_class.id
                self._copy_object(vehicle_class, session, scenario_copy)
                vehicle_class_id_map[original_id] = vehicle_class

            line_id_map: Dict[int, "Line"] = {}
            for line in self.lines:
                original_id = line.id
                self._copy_object(line, session, scenario_copy)
                line_id_map[original_id] = line

            route_id_map: Dict[int, "Route"] = {}
            for route in self.routes:
                original_id = route.id
                self._copy_object(route, session, scenario_copy)
                route_id_map[original_id] = route

            station_id_map: Dict[int, "Station"] = {}
            for station in self.stations:
                original_id = station.id
                self._copy_object(station, session, scenario_copy)
                station_id_map[original_id] = station

            route_station_id_map: Dict[int, "AssocRouteStation"] = {}
            for route_station in self.assoc_route_stations:
                original_id = route_station.id
                self._copy_object(route_station, session, scenario_copy)
                route_station_id_map[original_id] = route_station

            stop_time_id_map: Dict[int, "StopTime"] = {}
            for stop_time in self.stop_times:
                original_id = stop_time.id
                self._copy_object(stop_time, session, scenario_copy)
                stop_time_id_map[original_id] = stop_time

            trip_id_map: Dict[int, "Trip"] = {}
            for trip in self.trips:
                original_id = trip.id
                self._copy_object(trip, session, scenario_copy)
                trip_id_map[original_id] = trip

            block_id_map: Dict[int, "Block"] = {}
            for block in self.blocks:
                original_id = block.id
                self._copy_object(block, session, scenario_copy)
                block_id_map[original_id] = block

            event_id_map: Dict[int, "Event"] = {}
            for event in self.events:
                original_id = event.id
                self._copy_object(event, session, scenario_copy)
                event_id_map[original_id] = event

            consumption_id_map: Dict[int, "ConsumptionLut"] = {}
            for consumption in self.consumption_luts:
                original_id = consumption.id
                self._copy_object(consumption, session, scenario_copy)
                consumption_id_map[original_id] = consumption

            temperatures_id_map: Dict[int, "Temperatures"] = {}
            for temperatures in self.temperatures:
                original_id = temperatures.id
                self._copy_object(temperatures, session, scenario_copy)
                temperatures_id_map[original_id] = temperatures

            depot_id_map: Dict[int, "Depot"] = {}
            for depot in self.depots:
                original_id = depot.id
                self._copy_object(depot, session, scenario_copy)
                depot_id_map[original_id] = depot

            plan_id_map: Dict[int, "Plan"] = {}
            for plan in self.plans:
                original_id = plan.id
                self._copy_object(plan, session, scenario_copy)
                plan_id_map[original_id] = plan

            area_id_map: Dict[int, "Area"] = {}
            for area in self.areas:
                original_id = area.id
                self._copy_object(area, session, scenario_copy)
                area_id_map[original_id] = area

            process_id_map: Dict[int, "Process"] = {}
            for process in self.processes:
                original_id = process.id
                self._copy_object(process, session, scenario_copy)
                process_id_map[original_id] = process

            assoc_plan_process_id_map: Dict[int, "AssocPlanProcess"] = {}
            for assoc_plan_process in self.assoc_plan_processes:
                original_id = assoc_plan_process.id
                self._copy_object(assoc_plan_process, session, scenario_copy)
                assoc_plan_process_id_map[original_id] = assoc_plan_process

            charging_point_type_id_map: Dict[int, "ChargingPointType"] = {}
            for charging_point_type in self.charging_point_types:
                original_id = charging_point_type.id
                self._copy_object(charging_point_type, session, scenario_copy)
                charging_point_type_id_map[original_id] = charging_point_type

        # This assigns the new ids
        session.flush()

        # Now that we have copied every object, we need to update their relationships among each other.
        # At least for those that have foreign keys.
        for vehicle_type in scenario_copy.vehicle_types:
            if vehicle_type.battery_type_id is not None:
                vehicle_type.battery_type_id = battery_type_id_map[
                    vehicle_type.battery_type_id
                ].id

        # BatteryType has no foreign keys, so we don't need to update anything there.

        # Vehicle <-> VehicleType
        for vehicle in scenario_copy.vehicles:
            vehicle.vehicle_type_id = vehicle_type_id_map[vehicle.vehicle_type_id].id

        # VehicleType <-> VehicleClass many-to-many by updating the association table
        for entry in session.query(AssocVehicleTypeVehicleClass):
            if (
                entry.vehicle_type_id in vehicle_type_id_map
                and entry.vehicle_class_id in vehicle_class_id_map
            ):
                new_entry = AssocVehicleTypeVehicleClass(
                    vehicle_type_id=vehicle_type_id_map[entry.vehicle_type_id].id,
                    vehicle_class_id=vehicle_class_id_map[entry.vehicle_class_id].id,
                )
                session.add(new_entry)
            elif (
                entry.vehicle_type_id not in vehicle_type_id_map
                and entry.vehicle_class_id not in vehicle_class_id_map
            ):
                pass
            else:
                raise ValueError(
                    "There exists an association between a vehicle type and a vehicle class that is not in"
                    " the scenario."
                )

        # Line <-> Route
        for route in scenario_copy.routes:
            if route.line_id is not None:
                route.line_id = line_id_map[route.line_id].id

        # Route <-> Station
        for route in scenario_copy.routes:
            route.departure_station_id = station_id_map[route.departure_station_id].id
            route.arrival_station_id = station_id_map[route.arrival_station_id].id

        # Route <-> AssocRouteStation <-> Station
        for route_station in scenario_copy.assoc_route_stations:
            if route_station.route.scenario_id != scenario_copy.id:
                route_station.route_id = route_id_map[route_station.route_id].id
            route_station.station_id = station_id_map[route_station.station_id].id

        # Station <-> StopTime <-> Trip
        for stop_time in scenario_copy.stop_times:
            stop_time.station_id = station_id_map[stop_time.station_id].id
            stop_time.trip_id = trip_id_map[stop_time.trip_id].id

        # Station <-> ChargingPointType
        for station in scenario_copy.stations:
            if station.charging_point_type_id is not None:
                station.charging_point_type_id = charging_point_type_id_map[
                    station.charging_point_type_id
                ].id

        # Trip <-> Route
        for trip in scenario_copy.trips:
            trip.route_id = route_id_map[trip.route_id].id

        # Trip <-> Block
        for trip in scenario_copy.trips:
            trip.block_id = block_id_map[trip.block_id].id

        # Block <-> VehicleType
        for block in scenario_copy.blocks:
            block.vehicle_type_id = vehicle_type_id_map[block.vehicle_type_id].id

        # Block <-> Vehicle
        for block in scenario_copy.blocks:
            if block.vehicle_id is not None:
                block.vehicle_id = vehicle_id_map[block.vehicle_id].id

        # Event <-> VehicleType
        for event in scenario_copy.events:
            if event.vehicle_type_id is not None:
                event.vehicle_type_id = vehicle_type_id_map[event.vehicle_type_id].id

        # Event <-> Vehicle
        for event in scenario_copy.events:
            if event.vehicle_id is not None:
                event.vehicle_id = vehicle_id_map[event.vehicle_id].id

        # Event <-> Trip
        for event in scenario_copy.events:
            if event.trip_id is not None:
                event.trip_id = trip_id_map[event.trip_id].id

        # Event <-> Station
        for event in scenario_copy.events:
            if event.station_id is not None:
                event.station_id = station_id_map[event.station_id].id

        # Event <-> Area
        for event in scenario_copy.events:
            if event.area_id is not None:
                event.area_id = area_id_map[event.area_id].id

        # Consumption <-> VehicleType
        for consumption in scenario_copy.consumption_luts:
            consumption.vehicle_class_id = vehicle_class_id_map[
                consumption.vehicle_class_id
            ].id

        # Depot <-> Plan
        for depot in scenario_copy.depots:
            depot.default_plan_id = plan_id_map[depot.default_plan_id].id

        # Depot <-> Station
        for depot in scenario_copy.depots:
            depot.station_id = station_id_map[depot.station_id].id

        # Area <-> Depot, VehicleType
        for area in scenario_copy.areas:
            area.depot_id = depot_id_map[area.depot_id].id
            area.vehicle_type_id = (
                vehicle_type_id_map[area.vehicle_type_id].id
                if area.vehicle_type_id is not None
                else None
            )
        # Area <-> ChargingPointType
        for area in scenario_copy.areas:
            if area.charging_point_type_id is not None:
                area.charging_point_type_id = charging_point_type_id_map[
                    area.charging_point_type_id
                ].id

        # Process <-> Area is a many-to-many relationship, so we need to update the association table
        for area_process_entry in session.query(AssocAreaProcess):
            if (
                area_process_entry.area_id in area_id_map
                and area_process_entry.process_id in process_id_map
            ):
                new_area_process_entry = AssocAreaProcess(
                    area_id=area_id_map[area_process_entry.area_id].id,
                    process_id=process_id_map[area_process_entry.process_id].id,
                )
                session.add(area_process_entry)
            elif (
                area_process_entry.area_id not in area_id_map
                and area_process_entry.process_id not in process_id_map
            ):
                pass
            else:
                raise ValueError(
                    "There exists an association between an area and a process that is not in"
                    " the scenario."
                )

        # AssocPlanProcess <-> Plan, Process
        # For some reason, here we need to create new AssocPlanProcess for the old scenario objects instead of just
        # updating the ids.
        for plan_process_entry in scenario_copy.assoc_plan_processes:
            plan_process_entry.plan_id = plan_id_map[plan_process_entry.plan_id].id
            plan_process_entry.process_id = process_id_map[
                plan_process_entry.process_id
            ].id
        session.flush()
        return scenario_copy

    def select_blocks(
        self, session: Session, start_time: datetime, time_window: timedelta
    ) -> None:
        """
        Keeps only the blocks that are within the time window. Deletes all other blocks from the database. This
        method is useful if (for example) your import gave you a six-month schedule, but you only want to simulate a
        week of it.

        :param session: An SQLAlchemy session to a database with eflips-model tables.
        :param start_time: The start time of the time window. Blocks that start before this time are not selected.
                           This time must have a timezone.
        :param time_window: The time window. Blocks that end after this time are not selected.
        :return: None
        """

        blocks = self.blocks

        if start_time.tzinfo is None or start_time.tzinfo.utcoffset(start_time) is None:
            raise ValueError("start_time must have a timezone")

        for block in blocks:
            trips = block.trips
            trips.sort(key=lambda x: x.departure_time)

            if (
                trips[0].departure_time < start_time
                or trips[-1].departure_time >= start_time + time_window
            ):
                for trip in trips:
                    for stop_time in trip.stop_times:
                        session.delete(stop_time)
                    session.delete(trip)

                session.delete(block)
        session.flush()

    def __repr__(self) -> str:
        return f"<Scenario(id={self.id}, name={self.name})>"


class VehicleType(Base):
    """
    This class represents a vehicle type, containing the technical parameters shared by all vehicles of this type.
    It is used by vehicles (which are of a specific type) and by the blocks (which are for specific vehicle types).
    """

    __tablename__ = "VehicleType"
    _table_args_list = []

    id: Mapped[int] = mapped_column(
        BigInteger().with_variant(Integer, "sqlite"), primary_key=True
    )
    """The unique identifier of the vehicle type. Auto-incremented."""

    scenario_id: Mapped[int] = mapped_column(ForeignKey("Scenario.id"))
    """The unique identifier of the scenario. Foreign key to :attr:`Scenario.id`."""
    scenario: Mapped[Scenario] = relationship(
        "Scenario", back_populates="vehicle_types"
    )
    """The scenario."""

    battery_type_id: Mapped[int] = mapped_column(
        ForeignKey("BatteryType.id"), nullable=True
    )
    """The unique identifier of the battery type. Foreign key to :attr:`BatteryType.id`."""
    battery_type: Mapped["BatteryType"] = relationship(
        "BatteryType", back_populates="vehicle_types"
    )
    """The battery type."""

    name: Mapped[str] = mapped_column(Text)
    """A name for the vehicle type."""
    name_short: Mapped[str] = mapped_column(Text, nullable=True)
    """An optional short name for the vehicle type."""

    battery_capacity: Mapped[float] = mapped_column(Float)
    """The battery capacity in kWh. This refers to the usable capacity, not the total capacity."""
    battery_capacity_constraint = CheckConstraint("battery_capacity > 0")
    _table_args_list.append(battery_capacity_constraint)

    battery_capacity_reserve: Mapped[float] = mapped_column(
        Float, nullable=False, server_default="0.0"
    )
    """The battery capacity reserve below 0 kWh 'capacity' in kWh. Using this value in generating evaluation, 
    things such as "always 10% reserve" can be modeled."""
    battery_capacity_reserve_constraint = CheckConstraint(
        "battery_capacity_reserve >= 0"
    )
    _table_args_list.append(battery_capacity_reserve_constraint)

    charging_curve: Mapped[List[List[float]]] = mapped_column(
        postgresql.ARRAY(Float, dimensions=2).with_variant(JSON(), "sqlite")
    )
    """
    The charging curve of the vehicle type. This is a 2D array of floats with two rows. The first row contains
    the state of charge, ranging from 0 (or some negative value if there is a nonzero reserve) to 1. The second row
    contains the charging power in kW. The charging curve is used to calculate the charging power of a vehicle
    using linear interpolation. The charging curve must be monotonically increasing in the first row.
    """

    v2g_curve: Mapped[List[List[float]]] = mapped_column(
        postgresql.ARRAY(Float, dimensions=2).with_variant(JSON(), "sqlite"),
        nullable=True,
    )
    """
    The vehicle-to-grid curve of the vehicle type. This is a 2D array of floats with two rows. The first row contains
    the state of charge, ranging from 0 to 1. The second row contains the discharging power in kW. The v2g curve is
    used to calculate the discharging power of a vehicle using linear interpolation. The v2g curve must be monotonically
    increasing in the first row. It may bo None if the vehicle type does not support vehicle-to-grid.
    """

    charging_efficiency: Mapped[float] = mapped_column(Float, server_default="0.95")
    """Ratio of battery output (while driving/V2G) to grid input. Also applies to V2G."""
    charging_efficiency_constraint_lower = CheckConstraint("charging_efficiency > 0")
    _table_args_list.append(charging_efficiency_constraint_lower)
    charging_efficiency_constraint_upper = CheckConstraint("charging_efficiency <= 1")
    _table_args_list.append(charging_efficiency_constraint_upper)

    opportunity_charging_capable: Mapped[bool] = mapped_column(Boolean)
    """
    Whether the bus is capable of automatic highpower charging. All buses are assumed to be capable of (depot) 
    conductive charging.
    """

    minimum_charging_power: Mapped[float] = mapped_column(Float, server_default="0.0")
    """If the charging power falls below this value, charging is canceled"""
    minimum_charging_power_constraint = CheckConstraint("minimum_charging_power >= 0")
    _table_args_list.append(minimum_charging_power_constraint)

    # Shape is specified in length, width, height
    length: Mapped[float] = mapped_column(Float, nullable=True)
    """The length of the vehicle in meters."""

    width: Mapped[float] = mapped_column(Float, nullable=True)
    """The width of the vehicle in meters."""

    height: Mapped[float] = mapped_column(Float, nullable=True)
    """The height of the vehicle in meters."""

    # Length, width, and height must either all be None or all be not None
    _table_args_list.append(
        CheckConstraint(
            "(length IS NULL AND width IS NULL AND height IS NULL) OR "
            "(length IS NOT NULL AND width IS NOT NULL AND height IS NOT NULL)"
        )
    )

    empty_mass: Mapped[float] = mapped_column(Float, nullable=True)
    """The empty mass of the vehicle in kg."""
    empty_mass_constraint = CheckConstraint("empty_mass > 0")
    _table_args_list.append(empty_mass_constraint)

    allowed_mass: Mapped[float] = mapped_column(Float, nullable=True)
    """The allowed payload mass of the vehicle in kg. The total mass of the vehicle is empty_mass + allowed_mass."""
    allowed_mass_constraint = CheckConstraint("allowed_mass > 0")
    _table_args_list.append(allowed_mass_constraint)

    tco_parameters: Mapped[Dict[str, Any]] = mapped_column(
        postgresql.JSONB, nullable=True
    )
    """The TCO parameters of the vehicle type. It should contain at least "procurement", "lifetime" and "price_escalation_factor". 
    Stored as a JSON object."""

    consumption: Mapped[float] = mapped_column(Float, nullable=True)
    """
    The vehicle's energy consumption in kWh/km. This is used to calculate the energy consumption of a trip. Can
    be None if we are using more detailed consumption models.
    
    Either this or consumption_lut must be specified. Both cannot exist at the same time.
    """

    vehicles: Mapped[List["Vehicle"]] = relationship(
        "Vehicle", back_populates="vehicle_type"
    )
    """A list of vehicles."""

    vehicle_classes: Mapped[List["VehicleClass"]] = relationship(
        "VehicleClass",
        secondary="AssocVehicleTypeVehicleClass",
        back_populates="vehicle_types",
    )
    """A list of vehicle classes."""

    blocks: Mapped[List["Block"]] = relationship(
        "Block", back_populates="vehicle_type", enable_typechecks=False
    )  # Typecheck is disabled because of the deprecated Rotation class. Re-enable it when Rotation is removed.
    """A list of blocks."""

    @hybrid_property
    def rotations(self) -> List["Block"]:
        warnings.warn(
            "Task.rotation is deprecated. Use Task.block instead.",
            DeprecationWarning,
            stacklevel=2,
        )
        return self.blocks

    @rotations.setter
    def rotations(self, value: List["Block"]) -> None:
        warnings.warn(
            "Task.rotation is deprecated. Use Task.block instead.",
            DeprecationWarning,
            stacklevel=2,
        )
        self.blocks = value

    @rotations.expression
    def rotations(cls) -> List["Block"]:
        """
        This is a hybrid property that allows us to access the blocks as rotations.
        It is used to maintain compatibility with the old code that used rotations.
        """
        warnings.warn(
            "Task.rotation is deprecated. Use Task.block instead.",
            DeprecationWarning,
            stacklevel=2,
        )
        return cls.blocks

    events: Mapped[List["Event"]] = relationship("Event", back_populates="vehicle_type")
    """A list of events."""

    areas: Mapped[List["Area"]] = relationship("Area", back_populates="vehicle_type")
    """A list of areas."""

    assoc_vehicle_type_vehicle_classes: Mapped[
        "AssocVehicleTypeVehicleClass"
    ] = relationship("AssocVehicleTypeVehicleClass", viewonly=True)

    __table_args__ = tuple(_table_args_list)

    def __repr__(self) -> str:
        return f"<VehicleType(id={self.id}, name={self.name})>"


@event.listens_for(VehicleType, "before_insert")
@event.listens_for(VehicleType, "before_update")
def check_vehicle_type_before_commit(_: Any, __: Any, target: VehicleType) -> None:
    """
    A VehicleType may hav consumption xor consumption_lut, but not both.

    :param target: A VehicleType object
    :return: Nothing. Raises an exception if something is wrong.
    """

    number_of_consumption_luts = 0
    for vehicle_class in target.vehicle_classes:
        if vehicle_class.consumption_lut is not None:
            number_of_consumption_luts += 1

    if number_of_consumption_luts > 1:
        warnings.warn(
            "A VehicleType may at most have one consumption_lut.",
            ConsistencyWarning,
        )
    elif number_of_consumption_luts == 1 and target.consumption is not None:
        warnings.warn(
            "A VehicleType may have consumption xor consumption_lut, but not both.",
            ConsistencyWarning,
        )
    elif number_of_consumption_luts == 0 and target.consumption is None:
        warnings.warn(
            "A VehicleType must have either consumption or consumption_lut.",
            ConsistencyWarning,
        )
    else:
        pass  # Everything is fine


class BatteryType(Base):
    __tablename__ = "BatteryType"

    id: Mapped[int] = mapped_column(
        BigInteger().with_variant(Integer, "sqlite"), primary_key=True
    )
    """The unique identifier of the battery type. Auto-incremented."""

    scenario_id: Mapped[int] = mapped_column(ForeignKey("Scenario.id"), nullable=False)
    """The unique identifier of the scenario. Foreign key to :attr:`Scenario.id`."""
    scenario: Mapped[Scenario] = relationship(
        "Scenario", back_populates="battery_types"
    )
    """The scenario."""

    vehicle_types: Mapped[List["VehicleType"]] = relationship(
        "VehicleType", back_populates="battery_type"
    )

    specific_mass: Mapped[float] = mapped_column(Float)
    """The specific mass of the battery in kg/kWh. Relative to gross (not net) capacity."""

    chemistry: Mapped[Dict[str, Any]] = mapped_column(
        JSON().with_variant(postgresql.JSONB(), "postgresql")  # type: ignore
    )
    """The chemistry of the battery. Stored as a JSON object, defined by eflips-LCA"""

    tco_parameters: Mapped[Dict[str, Any]] = mapped_column(
        postgresql.JSONB, nullable=True
    )
    """The TCO parameters of the battery type. It should contain at least "procurement_per_kWh", "lifetime" and "price_escalation_factor". 
    Stored as a JSON object."""

    def __repr__(self) -> str:
        return f"<BatteryType (id={self.id}, specific_mass={self.specific_mass}, chemistry={self.chemistry})>"


class Vehicle(Base):
    """
    A vehicle is a concrete vehicle of a certain type.
    """

    __tablename__ = "Vehicle"

    id: Mapped[int] = mapped_column(
        BigInteger().with_variant(Integer, "sqlite"), primary_key=True
    )
    """The unique identifier of the battery type. Auto-incremented."""

    scenario_id: Mapped[int] = mapped_column(ForeignKey("Scenario.id"), nullable=False)
    """The unique identifier of the scenario. Foreign key to :attr:`Scenario.id`."""
    scenario: Mapped[Scenario] = relationship("Scenario", back_populates="vehicles")
    """The scenario."""

    vehicle_type_id: Mapped[int] = mapped_column(
        ForeignKey("VehicleType.id"), nullable=False
    )
    """The unique identifier of the vehicle type. Foreign key to :attr:`VehicleType.id`."""
    vehicle_type: Mapped[VehicleType] = relationship(
        "VehicleType", back_populates="vehicles"
    )
    """The vehicle type."""

    name: Mapped[str] = mapped_column(Text)
    """A name for the vehicle."""

    name_short: Mapped[str] = mapped_column(Text, nullable=True)
    """An optional short name for the vehicle."""

    blocks: Mapped[List["Block"]] = relationship(
        "Block", back_populates="vehicle", enable_typechecks=False
    )  # Typecheck is disabled because of the deprecated Rotation class. Re-enable it when Rotation is removed.
    """A list of blocks this vehicle is used for."""

    @hybrid_property
    def rotations(self) -> List["Block"]:
        warnings.warn(
            "Task.rotation is deprecated. Use Task.block instead.",
            DeprecationWarning,
            stacklevel=2,
        )
        return self.blocks

    @rotations.setter
    def rotations(self, value: List["Block"]) -> None:
        warnings.warn(
            "Task.rotation is deprecated. Use Task.block instead.",
            DeprecationWarning,
            stacklevel=2,
        )
        self.blocks = value

    @rotations.expression
    def rotations(cls) -> List["Block"]:
        """
        This is a hybrid property that allows us to access the blocks as rotations.
        It is used to maintain compatibility with the old code that used rotations.
        """
        warnings.warn(
            "Task.rotation is deprecated. Use Task.block instead.",
            DeprecationWarning,
            stacklevel=2,
        )
        return cls.blocks

    events: Mapped[List["Event"]] = relationship("Event", back_populates="vehicle")

    def __repr__(self) -> str:
        return f"<Vehicle(id={self.id}, name={self.name})>"


class VehicleClass(Base):
    """
    VehicleClasses allow a many-to-many relationship between vehicles and classes, which may be used for specifying
    things such as "any 12m bus" or "any 18m bus".

    The VehicleClass table is not used directly, but through the association table AssocVehicleTypeVehicleClass.

    **Support is currently incomplete. THis only exists as a stub (and is used by eflip-LCA), but is not implemented
    in django.simba or eflips-depot**
    """

    __tablename__ = "VehicleClass"

    id: Mapped[int] = mapped_column(
        BigInteger().with_variant(Integer, "sqlite"), primary_key=True
    )
    """The unique identifier of the battery type. Auto-incremented."""

    scenario_id: Mapped[int] = mapped_column(ForeignKey("Scenario.id"), nullable=False)
    """The unique identifier of the scenario. Foreign key to :attr:`Scenario.id`."""
    scenario: Mapped[Scenario] = relationship(
        "Scenario", back_populates="vehicle_classes"
    )
    """The scenario."""

    name: Mapped[str] = mapped_column(Text)
    """A name for the vehicle class."""

    name_short: Mapped[str] = mapped_column(Text, nullable=True)
    """An optional short name for the vehicle class."""

    vehicle_types: Mapped[List["VehicleType"]] = relationship(
        "VehicleType",
        secondary="AssocVehicleTypeVehicleClass",
        back_populates="vehicle_classes",
    )

    consumption_lut: Mapped["ConsumptionLut"] = relationship(
        "ConsumptionLut", back_populates="vehicle_class"
    )
    """
    A consumption look up table.

    Either this or consumption must be specified. Both cannot exist at the same time.
    """

    assoc_vehicle_type_vehicle_classes: Mapped[
        "AssocVehicleTypeVehicleClass"
    ] = relationship("AssocVehicleTypeVehicleClass", viewonly=True)

    def __repr__(self) -> str:
        return f"<VehicleClass(id={self.id}, name={self.name})>"


class AssocVehicleTypeVehicleClass(Base):
    """
    The association table for the many-to-many relationship between vehicles and classes.
    """

    __tablename__ = "AssocVehicleTypeVehicleClass"
    id: Mapped[int] = mapped_column(
        BigInteger().with_variant(Integer, "sqlite"), primary_key=True
    )
    """Not the primary key and not used in SQLAlchemy, but required by Django."""

    vehicle_type_id: Mapped[int] = mapped_column(ForeignKey("VehicleType.id"))
    """The unique identifier of the vehicle type. Foreign key to :attr:`VehicleType.id`."""
    vehicle_type: Mapped[VehicleType] = relationship(
        "VehicleType", overlaps="vehicle_classes,vehicle_types"
    )

    vehicle_class_id: Mapped[int] = mapped_column(ForeignKey("VehicleClass.id"))
    """The unique identifier of the vehicle class. Foreign key to :attr:`VehicleClass.id`."""
    vehicle_class: Mapped[VehicleClass] = relationship(
        "VehicleClass", overlaps="vehicle_classes,vehicle_types"
    )

    def __repr__(self) -> str:
        return f"<AssocVehicleTypeVehicleClass(id={self.id}, vehicle_type_id={self.vehicle_type_id}, vehicle_class_id={self.vehicle_class_id})>"


class EventType(PyEnum):
    """
    The EventType can be used to filter for certain types of events. It is also used to determine the valid combinations
    of nullable fields in the Event table.
    """

    DRIVING = auto()
    """Driving on a trip."""

    CHARGING_OPPORTUNITY = auto()
    """Charging at a terminal station."""

    CHARGING_DEPOT = auto()
    """Charging at a depot."""

    SERVICE = auto()
    """Service at a depot. Probably, the description field should be used to specify the type of service."""

    STANDBY = auto()
    """Standing in the depot while waiting for something. Not yet ready for departure."""

    STANDBY_DEPARTURE = auto()
    """Ready for departure from a depot."""

    PRECONDITIONING = auto()
    """HVAC is turned on using grid power."""


class Event(Base):
    """
    An Event represents a signle event in the simulation. This does not necessary mean a point in time, but a process
    during which something happens. For example, there are charging and driving events. Events are used to track the
    state of the simulation. They are also the basis for the evaluation of the simulation.

    Note that there are only certain valid combinations of the nullable fields.
    An event can take place either at a
    - station (station_id is not null and subloc_no is not null). Possible events: CHARGING_OPPORTUNITY
    - depot (station_id is not null and subloc_no is null). Possible events: CHARGING_DEPOT, SERVICE, STANDBY_DEPARTURE
    PRECONDITIONING
    - trip (trip_id is not null and subloc_no is null). Possible events: DRIVING


    """

    __tablename__ = "Event"

    id: Mapped[int] = mapped_column(
        BigInteger().with_variant(Integer, "sqlite"), primary_key=True
    )
    """The unique identifier of the event. Auto-incremented."""

    scenario_id: Mapped[int] = mapped_column(ForeignKey("Scenario.id"), nullable=False)
    """The unique identifier of the scenario. Foreign key to :attr:`Scenario.id`."""
    scenario: Mapped[Scenario] = relationship("Scenario", back_populates="events")
    """The scenario."""

    vehicle_type_id: Mapped[int] = mapped_column(
        ForeignKey("VehicleType.id"), nullable=False
    )
    """The unique identifier of the vehicle type. Foreign key to :attr:`VehicleType.id`."""
    vehicle_type: Mapped[VehicleType] = relationship(
        "VehicleType", back_populates="events"
    )

    vehicle_id: Mapped[int] = mapped_column(
        ForeignKey("Vehicle.id"), nullable=True, index=True
    )
    """The unique identifier of the vehicle. Foreign key to :attr:`Vehicle.id`."""
    vehicle: Mapped["Vehicle"] = relationship("Vehicle", back_populates="events")
    """The vehicle."""

    station_id: Mapped[int] = mapped_column(
        ForeignKey("Station.id"), nullable=True, index=True
    )
    """The unique identifier of the station. Foreign key to :attr:`Station.id`."""
    station: Mapped["Station"] = relationship("Station", back_populates="events")

    area_id: Mapped[int] = mapped_column(ForeignKey("Area.id"), nullable=True)
    """The unique identifier of the area in the depot. Foreign key to :attr:`Area.id`."""
    area: Mapped["Area"] = relationship("Area", back_populates="events")

    subloc_no: Mapped[int] = mapped_column(Integer, nullable=True)
    """
    The number of the sub-location in the depot or multi-chargpoint terminal. The mapping of sub-locations to
    physical locations is defined by the depot layout and/or the multi-chargpoint terminal layout.
    """

    trip_id: Mapped[int] = mapped_column(
        ForeignKey("Trip.id"), nullable=True, index=True
    )
    """The unique identifier of the trip. Foreign key to :attr:`Trip.id`."""
    trip: Mapped["Trip"] = relationship("Trip", back_populates="events")

    time_start: Mapped[datetime] = mapped_column(
        DateTime(timezone=True).with_variant(TimeStampWithTz, "sqlite"),
        nullable=False,
        index=False,
    )
    """The time the event starts."""

    time_end: Mapped[datetime] = mapped_column(
        DateTime(timezone=True).with_variant(TimeStampWithTz, "sqlite"), nullable=False
    )
    """The time the event ends."""

    soc_start: Mapped[float] = mapped_column(Float, nullable=False)
    """
    The state of charge at the start of the event. This should refer to the net battery capacity.
    """

    soc_end: Mapped[float] = mapped_column(Float, nullable=False)
    """The state of charge at the end of the event. This should refer to the net battery capacity."""

    event_type: Mapped[EventType] = mapped_column(
        SqlEnum(EventType, native_enum=False), nullable=False
    )
    """The type of the event."""

    description: Mapped[str] = mapped_column(Text, nullable=True)
    """A description of the event. Used to display additional information to the user."""

    timeseries: Mapped[Dict[str, List[Union[datetime, str, float]]]] = mapped_column(
        JSON().with_variant(postgresql.JSONB(), "postgresql"), nullable=True  # type: ignore
    )
    """
    Dict with mandatory keys „time“ (ISO 18601 with TZ), „soc“ (0-1) and optional keys „distance“ (m, along route for 
    trip) + other freely defined keys. Array of same length for each key
    """

    __table_args__ = (
        CheckConstraint("soc_start <= 1"),
        CheckConstraint("soc_end <= 1"),
        # Also make sure the event type is valid for the nullable fields
        CheckConstraint(
            "(station_id IS NOT NULL AND event_type IN ('CHARGING_OPPORTUNITY', 'STANDBY_DEPARTURE', 'STANDBY'))  OR "
            "(area_id IS NOT NULL AND subloc_no IS NOT NULL AND station_id IS NOT NULL AND event_type IN ('CHARGING_DEPOT', 'SERVICE', "
            "'STANDBY_DEPARTURE', 'STANDBY', 'PRECONDITIONING')) OR"
            "(trip_id IS NOT NULL AND subloc_no IS NULL AND event_type IN ('DRIVING'))",
            name="filled_fields_type_combination",
        ),
        CheckConstraint("time_start < time_end", name="duration_positive"),
        Index(
            "idx_station_event_time_range",
            station_id,
            event_type,
            time_start,
            time_end,
        ),
    )

    def __repr__(self) -> str:
        return f"<Event(id={self.id}, event_type={self.event_type}, time_start={self.time_start}, time_end={self.time_end})>"


# Add PostgreSQL-specific constraint using DDL event
postgresql_exclude = DDL(
    f"""
    ALTER TABLE "{Event.__tablename__}" ADD CONSTRAINT scenario_id_time_range_excl 
    EXCLUDE USING gist (
        scenario_id WITH =,
        vehicle_id WITH =,
        tstzrange(time_start, time_end, '()') WITH &&
    )
"""
)  # type: ignore

event.listen(
    Event.__table__, "after_create", postgresql_exclude.execute_if(dialect="postgresql")
)


@event.listens_for(Event, "before_insert")
@event.listens_for(Event, "before_update")
def check_event_before_commit(_: Any, __: Any, target: Event) -> None:
    """
    1. If the event has a timeseries, check if the keys are correct. Also make sure the first timestamp is >= time_start
    and the last timestamp is <= time_end.

    2. Check if the start or end time is not a full second, warn the user if it is not.

    :param target: an event object
    :return: Nothing. Raises an exception if something is wrong.
    """
    # Check if the timeseries keys are correct
    if target.timeseries is not None:
        if "time" not in target.timeseries:
            raise ValueError("The timeseries must have a 'time' key.")
        else:
            # Each entry must either be a string
            for time in target.timeseries["time"]:
                if not isinstance(time, str):
                    raise ValueError(
                        "The 'time' key must contain strings or datetime objects."
                    )
            # The first timestamp must be >= time_start and the last timestamp must be <= time_end
            first_timestamp = datetime.fromisoformat(target.timeseries["time"][0])  # type: ignore
            if first_timestamp < target.time_start:
                raise ValueError(
                    "The first timestamp in the timeseries must be >= time_start."
                )

            last_timestamp = datetime.fromisoformat(target.timeseries["time"][-1])  # type: ignore
            if last_timestamp > target.time_end:
                raise ValueError(
                    "The last timestamp in the timeseries must be <= time_end."
                )

        if "soc" not in target.timeseries:
            raise ValueError("The timeseries must have a 'soc' key.")

    # Check if the arrival or departure time is not a full second
    if target.time_start.microsecond != 0:
        warnings.warn(
            "The departure time of a trip should be a full second. "
            f"Trip {target.id} violates this.",
            ConsistencyWarning,
        )
    if target.time_end.microsecond != 0:
        warnings.warn(
            "The arrival time of a trip should be a full second. "
            f"Trip {target.id} violates this.",
            ConsistencyWarning,
        )


class ConsumptionLut(Base):
    """
    The Consumption table stores the energy consumption look-up-tables for each vehicle class.

    Uses a regression model generated from real world electric bus data to create a consumption table in
    django-simba format (temperature, speed, level of loading, incline, consumption) and exports it into
    the session database.
    """

    __tablename__ = "ConsumptionLut"
    __table_args__ = (
        UniqueConstraint("scenario_id", "vehicle_class_id"),
        UniqueConstraint("scenario_id", "name"),
    )

    id: Mapped[int] = mapped_column(
        BigInteger().with_variant(Integer, "sqlite"), primary_key=True
    )
    """The unique identifier of the consumption. Auto-incremented."""

    scenario_id: Mapped[int] = mapped_column(ForeignKey("Scenario.id"), nullable=False)
    """The unique identifier of the scenario. Foreign key to :attr:`Scenario.id`."""
    scenario: Mapped[Scenario] = relationship(
        "Scenario", back_populates="consumption_luts"
    )
    """The scenario."""

    name = mapped_column(Text, nullable=False)  # Because django-simba requires a name
    """A name for the consumption table."""

    vehicle_class_id: Mapped[int] = mapped_column(
        ForeignKey("VehicleClass.id"), nullable=False
    )
    """The unique identifier of the vehicle type. Foreign key to :attr:`VehicleClass.id`."""

    vehicle_class: Mapped[VehicleClass] = relationship(
        "VehicleClass", back_populates="consumption_lut"
    )
    """The vehicle class."""

    columns = mapped_column(
        JSON().with_variant(postgresql.JSONB(), "postgresql"), nullable=False  # type: ignore
    )
    """
    A JSON-encoded list of column name strings. The order of these should match the order of the values for each row
    in the data_points
    """

    data_points: Mapped[List[List[float]]] = mapped_column(
        postgresql.ARRAY(Float, dimensions=2).with_variant(JSON(), "sqlite"),
        nullable=False,
    )
    """
    A list of data points. These are the coordinates of the data point. Its value is stored in the `value` column.
    The order of columns is the entry in the `columns` column.
    """

    values: Mapped[List[float]] = mapped_column(
        postgresql.ARRAY(Float, dimensions=1).with_variant(JSON(), "sqlite"),
        nullable=False,
    )
    """
    A list of consumption values in kWh/km. The corresponding temperatures, inclines etc. are stored in the 
    `data_points` column.
    """

    # String Lookups expected in the Dataframes containing Consumption data
    INCLINE = "incline"
    T_AMB = "t_amb"
    LEVEL_OF_LOADING = "level_of_loading"
    SPEED = "mean_speed_kmh"
    CONSUMPTION = "consumption_kwh_per_km"

    @staticmethod
    def calc_consumption(
        trip_distance: float, temperature: float, mass: float, duration: float
    ) -> float:
        """
        This function calculates the consumption of the trip according to the model of
        Ji, Bie, Zeng, Wang https://doi.org/10.1016/j.commtr.2022.100069
        :param trip_distance: Travelled distance in km
        :param temperature: Average temperature during trip in degrees Celsius
        :param mass: Curb weight + passengers in kg
        :param duration: Trip time in minutes
        :return: Trip energy in kWh
        """

        # Calculate trip energy for traction and BTMS w1
        term = (
            -8.091
            + 0.533 * np.log(trip_distance)
            + 0.78 * np.log(mass)
            + 0.353 * np.log(duration)
            + 0.008 * np.abs(temperature - 23.7)
        )
        w1: float = np.exp(term)

        # Calculate trip energy for AC w2
        # Possible enhancment: Derive a formula for how t_AC_percent is changing over temperature
        ks = [0.053, 0.11]  # Factor for cooling / heating
        AC_threshold = 20  # Above this temperature: cooling, below: heating
        t_AC_percent = (
            1  # Percentage of how long of the trip heating/cooling is turned ON
        )
        if temperature >= AC_threshold:
            k = ks[0]
        else:
            k = ks[1]
        w2 = k * t_AC_percent * duration

        # Total trip energy
        # Possible Enhancement: Check why model energy is this low
        correction = 1.0  # Energy seems a bit low compared to other data
        trip_energy = correction * (w1 + w2)
        trip_consumption = trip_energy / trip_distance

        return trip_consumption

    @staticmethod
    def table_generator(vehicle_type: VehicleType) -> pd.DataFrame:
        """
        Takes VehicleType information to create a consumption table in django-simba format.
        :return:
        """
        if vehicle_type.empty_mass is None:
            raise ValueError("Vehicle type has no empty mass.")
        minimum_mass = vehicle_type.empty_mass
        if vehicle_type.allowed_mass is None:
            raise ValueError("Vehicle type has no allowed mass.")
        maximum_mass = vehicle_type.allowed_mass

        mass_range = [minimum_mass, maximum_mass]  # kg
        mass_steps = 11
        masses = np.linspace(mass_range[0], mass_range[1], mass_steps, endpoint=True)
        delta_mass = mass_range[1] - mass_range[0]
        level_of_loading = (masses - mass_range[0]) / delta_mass

        # Temperatures
        temperature_range = [-20, 40]  # °C
        temperature_steps = 11
        temperatures = np.linspace(
            temperature_range[0], temperature_range[1], temperature_steps, endpoint=True
        )

        # Speeds
        distance = 10  # fixed value for duration calculation
        speed_range = [5, 60]  # km/h
        speed_steps = 11
        speeds = np.linspace(speed_range[0], speed_range[1], speed_steps, endpoint=True)

        # Incline
        incline = 0

        # Calculate consumption
        combinations = list(product(temperatures, speeds, level_of_loading))

        consumption_list = []
        for combo in combinations:
            temp, speed, lol = combo
            duration = distance / speed * 60
            mass = (lol + 1) * delta_mass
            consumption = ConsumptionLut.calc_consumption(
                distance, temp, mass, duration  # type: ignore
            )
            consumption_list.append(consumption)

        # Create table and return
        consumption_table = pd.DataFrame(
            combinations,
            columns=[
                ConsumptionLut.T_AMB,
                ConsumptionLut.SPEED,
                ConsumptionLut.LEVEL_OF_LOADING,
            ],
        )
        consumption_table[ConsumptionLut.INCLINE] = incline
        consumption_table[ConsumptionLut.CONSUMPTION] = consumption_list

        return consumption_table

    @staticmethod
    def df_to_consumption_obj(
        df: pd.DataFrame,
        scenario_or_id: Union[Scenario, int],
        vehicle_class_or_id: Union[VehicleClass, int],
    ) -> "ConsumptionLut":
        # Expand the scenario to an int and a Scenario object
        if isinstance(scenario_or_id, Scenario):
            scenario = scenario_or_id
            scenario_id = scenario.id
        elif isinstance(scenario_or_id, int):
            scenario_id = scenario_or_id
            scenario = None
        else:
            raise ValueError(
                "scenario_or_id must be either a Scenario object or an int."
            )

        # Expand the VehicleType to an int and a VehicleType object
        if isinstance(vehicle_class_or_id, VehicleClass):
            vehicle_class = vehicle_class_or_id
            vehicle_class_id = vehicle_class.id
        elif isinstance(vehicle_class_or_id, int):
            vehicle_class_id = vehicle_class_or_id
            vehicle_class = None
        else:
            raise ValueError(
                "vehicle_type_or_id must be either a VehicleType object or an int."
            )

        columns = [
            ConsumptionLut.INCLINE,
            ConsumptionLut.T_AMB,
            ConsumptionLut.LEVEL_OF_LOADING,
            ConsumptionLut.SPEED,
        ]
        data_points = np.array(df.loc[:, columns].values).tolist()
        values = np.array(df.loc[:, ConsumptionLut.CONSUMPTION].values).tolist()
        return ConsumptionLut(
            name=f"Empirical consumption for {vehicle_class.name if vehicle_class else vehicle_class_id}",
            scenario_id=scenario_id,
            scenario=scenario,
            vehicle_class_id=vehicle_class_id,
            vehicle_class=vehicle_class,
            columns=columns,
            data_points=data_points,
            values=values,
        )

    @classmethod
    def from_vehicle_type(
        cls, vehicle_type: VehicleType, vehicle_class: VehicleClass
    ) -> "ConsumptionLut":
        df = cls.table_generator(vehicle_type)
        return cls.df_to_consumption_obj(df, vehicle_type.scenario, vehicle_class)


class Temperatures(Base):
    """
    The Consumption table stores the energy consumption look-up-tables for each vehicle class.

    Uses a regression model generated from real world electric bus data to create a consumption table in
    django-simba format (temperature, speed, level of loading, incline, consumption) and exports it into
    the session database.
    """

    __tablename__ = "Temperatures"

    __table_args__ = (
        UniqueConstraint("scenario_id", "id"),  # This works in both databases
    )

    id: Mapped[int] = mapped_column(
        BigInteger().with_variant(Integer, "sqlite"), primary_key=True
    )
    """The unique identifier of the consumption. Auto-incremented."""

    scenario_id: Mapped[int] = mapped_column(ForeignKey("Scenario.id"), nullable=False)
    """The unique identifier of the scenario. Foreign key to :attr:`Scenario.id`."""
    scenario: Mapped[Scenario] = relationship("Scenario", back_populates="temperatures")
    """The scenario."""

    name: Mapped[str] = mapped_column(Text, nullable=False)
    """A name for the temperature table."""

    use_only_time: Mapped[bool] = mapped_column(Boolean, nullable=False, default=True)
    """
    Whether the temperature data is for one repeating day. If False, the temperature data is for multiple days.
    If true, it is for one day and all other days should use the values from this day.
    """

    datetimes: Mapped[List[datetime]] = mapped_column(
        postgresql.ARRAY(DateTime(timezone=True)).with_variant(PickleType(), "sqlite")
    )
    """
    The datetimes of the temperature data. If is_one_repeating_day is True, this should be a single day.
    The length of this list should be the same as the length of the temperatures.
    """

    data: Mapped[List[float]] = mapped_column(
        postgresql.ARRAY(Float).with_variant(JSON(), "sqlite")
    )
    """
    The temperatures in degrees Celsius. The order of the temperatures should match the order of the datetimes.
    The length of this list should be the same as the length of the datetimes.
    """


<<<<<<< HEAD
# Add PostgreSQL-specific array check constraint using DDL event
postgresql_array_check = DDL(
    f"""
    ALTER TABLE "{Temperatures.__tablename__}" ADD CONSTRAINT equal_array_lengths 
    CHECK (array_length(datetimes, 1) = array_length(data, 1))
"""
)  # type: ignore

event.listen(
    Temperatures.__table__,
    "after_create",
    postgresql_array_check.execute_if(dialect="postgresql"),
)
=======
class ChargingPointType(Base):

    """
    This class is designed for distinguishing between charging point at area or at station.
    """

    __tablename__ = "ChargingPointType"

    id: Mapped[int] = mapped_column(BigInteger, primary_key=True)
    """The unique identifier of the charging point type. Auto-incremented."""

    scenario_id: Mapped[int] = mapped_column(ForeignKey("Scenario.id"), nullable=False)
    """The unique identifier of the scenario. Foreign key to :attr:`Scenario.id`."""
    scenario: Mapped["Scenario"] = relationship(
        "Scenario", back_populates="charging_point_types"
    )
    """The scenario."""

    name: Mapped[str] = mapped_column(Text, nullable=False)
    """The name of the charging point type. """
    name_short: Mapped[str] = mapped_column(Text, nullable=True)
    """The short name of the charging point type (if available)."""

    tco_parameters: Mapped[Dict[str, Any]] = mapped_column(
        postgresql.JSONB, nullable=True
    )
    """The TCO parameters of the charging point type. It should contain at least "procurement", "lifetime" and "price_escalation_factor". 
    Stored as a JSON object."""

    stations: Mapped[List["Station"]] = relationship(
        "Station",
        back_populates="charging_point_type",
    )

    """The stations that have this charging point type."""

    areas: Mapped[List["Area"]] = relationship(
        "Area",
        back_populates="charging_point_type",
    )

    """The areas that have this charging point type."""

    def __repr__(self) -> str:
        return f"<ChargingPointType(id={self.id}, name={self.name})>"
>>>>>>> eea86b90
<|MERGE_RESOLUTION|>--- conflicted
+++ resolved
@@ -1550,7 +1550,6 @@
     """
 
 
-<<<<<<< HEAD
 # Add PostgreSQL-specific array check constraint using DDL event
 postgresql_array_check = DDL(
     f"""
@@ -1564,7 +1563,8 @@
     "after_create",
     postgresql_array_check.execute_if(dialect="postgresql"),
 )
-=======
+
+
 class ChargingPointType(Base):
 
     """
@@ -1609,5 +1609,4 @@
     """The areas that have this charging point type."""
 
     def __repr__(self) -> str:
-        return f"<ChargingPointType(id={self.id}, name={self.name})>"
->>>>>>> eea86b90
+        return f"<ChargingPointType(id={self.id}, name={self.name})>"